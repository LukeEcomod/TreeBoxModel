--- conflicted
+++ resolved
@@ -9,11 +9,8 @@
 ![Transpiration rate](/_static/transpiration_rate.png "transpiration rate")
 
 '''
-<<<<<<< HEAD
-=======
 
 from src.tools.iotools import tree_properties_to_dict, write_netcdf
->>>>>>> 035faf75
 from src.model import Model
 from src.tree import Tree
 from typing import List
@@ -66,11 +63,7 @@
 
     elastic_modulus_profile: List[List[float]] = [[1000e6, 30e6]] * num_elements
 
-<<<<<<< HEAD
-    radii: List[float] = [0.2, 0.1, 0.001]
-=======
     radii: List[float] = [0.1, 0.05, 0.001]
->>>>>>> 035faf75
 
     ground_water_potential: float = 0.0
 
