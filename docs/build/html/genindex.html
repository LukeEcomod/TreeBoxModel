

<!DOCTYPE html>

<html>
  <head>
    <meta charset="utf-8" />
    <title>Index &#8212; Tree Box Model 0.3 documentation</title>
    <link rel="stylesheet" href="_static/nature.css" type="text/css" />
    <link rel="stylesheet" href="_static/pygments.css" type="text/css" />
    <script id="documentation_options" data-url_root="./" src="_static/documentation_options.js"></script>
    <script src="_static/jquery.js"></script>
    <script src="_static/underscore.js"></script>
    <script src="_static/doctools.js"></script>
    <script src="_static/language_data.js"></script>
    <script async="async" src="https://cdnjs.cloudflare.com/ajax/libs/mathjax/2.7.5/latest.js?config=TeX-AMS-MML_HTMLorMML"></script>
    <link rel="index" title="Index" href="#" />
    <link rel="search" title="Search" href="search.html" /> 
  </head><body>
    <div class="related" role="navigation" aria-label="related navigation">
      <h3>Navigation</h3>
      <ul>
        <li class="right" style="margin-right: 10px">
          <a href="#" title="General Index"
             accesskey="I">index</a></li>
        <li class="right" >
          <a href="py-modindex.html" title="Python Module Index"
             >modules</a> |</li>
        <li class="nav-item nav-item-0"><a href="index.html">Tree Box Model 0.3 documentation</a> &#187;</li> 
      </ul>
    </div>  

    <div class="document">
      <div class="documentwrapper">
        <div class="bodywrapper">
          <div class="body" role="main">
            

<h1 id="index">Index</h1>

<div class="genindex-jumpbox">
 <a href="#A"><strong>A</strong></a>
 | <a href="#C"><strong>C</strong></a>
 | <a href="#D"><strong>D</strong></a>
 | <a href="#E"><strong>E</strong></a>
 | <a href="#G"><strong>G</strong></a>
 | <a href="#H"><strong>H</strong></a>
 | <a href="#I"><strong>I</strong></a>
 | <a href="#L"><strong>L</strong></a>
 | <a href="#M"><strong>M</strong></a>
 | <a href="#N"><strong>N</strong></a>
 | <a href="#O"><strong>O</strong></a>
 | <a href="#P"><strong>P</strong></a>
 | <a href="#R"><strong>R</strong></a>
 | <a href="#S"><strong>S</strong></a>
 | <a href="#T"><strong>T</strong></a>
 | <a href="#U"><strong>U</strong></a>
 | <a href="#V"><strong>V</strong></a>
 | <a href="#W"><strong>W</strong></a>
 
</div>
<h2 id="A">A</h2>
<table style="width: 100%" class="indextable genindextable"><tr>
  <td style="width: 33%; vertical-align: top;"><ul>
      <li><a href="index.html#src.roots.Roots.area_density">area_density (src.roots.Roots attribute)</a>
</li>
      <li><a href="index.html#src.roots.Roots.area_per_tree">area_per_tree (src.roots.Roots attribute)</a>
</li>
  </ul></td>
  <td style="width: 33%; vertical-align: top;"><ul>
      <li><a href="index.html#src.constants.AVOGADROS_CONSTANT">AVOGADROS_CONSTANT (in module src.constants)</a>
</li>
      <li><a href="index.html#src.model.Model.axial_fluxes">axial_fluxes() (src.model.Model method)</a>
</li>
      <li><a href="index.html#src.tree.Tree.axial_permeability">axial_permeability (src.tree.Tree attribute)</a>
</li>
  </ul></td>
</tr></table>

<h2 id="C">C</h2>
<table style="width: 100%" class="indextable genindextable"><tr>
  <td style="width: 33%; vertical-align: top;"><ul>
<<<<<<< HEAD
      <li><a href="index.html#src.solute.Solute.concentration">concentration (src.solute.Solute attribute)</a>
=======
      <li><a href="index.html#src.roots.Roots.conductivity">conductivity() (src.roots.Roots method)</a>
>>>>>>> 035faf75
</li>
  </ul></td>
  <td style="width: 33%; vertical-align: top;"><ul>
      <li><a href="index.html#src.tree.Tree.cross_sectional_area">cross_sectional_area() (src.tree.Tree method)</a>
</li>
  </ul></td>
</tr></table>

<h2 id="D">D</h2>
<table style="width: 100%" class="indextable genindextable"><tr>
  <td style="width: 33%; vertical-align: top;"><ul>
<<<<<<< HEAD
      <li><a href="index.html#src.solute.Solute.density">density (src.solute.Solute attribute)</a>
=======
      <li><a href="index.html#src.soil.Soil.depth">depth() (src.soil.Soil method)</a>
>>>>>>> 035faf75
</li>
  </ul></td>
</tr></table>

<h2 id="E">E</h2>
<table style="width: 100%" class="indextable genindextable"><tr>
  <td style="width: 33%; vertical-align: top;"><ul>
      <li><a href="index.html#src.tree.Tree.elastic_modulus">elastic_modulus (src.tree.Tree attribute)</a>
</li>
      <li><a href="index.html#src.tree.Tree.element_area">element_area() (src.tree.Tree method)</a>
</li>
  </ul></td>
  <td style="width: 33%; vertical-align: top;"><ul>
      <li><a href="index.html#src.tree.Tree.element_height">element_height (src.tree.Tree attribute)</a>
</li>
      <li><a href="index.html#src.tree.Tree.element_radius">element_radius (src.tree.Tree attribute)</a>
</li>
      <li><a href="index.html#src.tree.Tree.element_volume">element_volume() (src.tree.Tree method)</a>
</li>
  </ul></td>
</tr></table>

<h2 id="G">G</h2>
<table style="width: 100%" class="indextable genindextable"><tr>
  <td style="width: 33%; vertical-align: top;"><ul>
      <li><a href="index.html#src.constants.GRAVITATIONAL_ACCELERATION">GRAVITATIONAL_ACCELERATION (in module src.constants)</a>
</li>
  </ul></td>
  <td style="width: 33%; vertical-align: top;"><ul>
      <li><a href="index.html#src.tree.Tree.ground_water_potential">ground_water_potential (src.tree.Tree attribute)</a>
</li>
  </ul></td>
</tr></table>

<h2 id="H">H</h2>
<table style="width: 100%" class="indextable genindextable"><tr>
  <td style="width: 33%; vertical-align: top;"><ul>
      <li><a href="index.html#src.tree.Tree.height">height (src.tree.Tree attribute)</a>
</li>
  </ul></td>
</tr></table>

<h2 id="I">I</h2>
<table style="width: 100%" class="indextable genindextable"><tr>
  <td style="width: 33%; vertical-align: top;"><ul>
      <li><a href="index.html#src.tools.iotools.initialize_netcdf">initialize_netcdf() (in module src.tools.iotools)</a>
</li>
  </ul></td>
</tr></table>

<h2 id="L">L</h2>
<table style="width: 100%" class="indextable genindextable"><tr>
  <td style="width: 33%; vertical-align: top;"><ul>
      <li><a href="index.html#src.roots.Roots.layer_depth">layer_depth() (src.roots.Roots method)</a>
</li>
  </ul></td>
  <td style="width: 33%; vertical-align: top;"><ul>
      <li><a href="index.html#src.roots.Roots.layer_thickness">layer_thickness() (src.roots.Roots method)</a>
</li>
  </ul></td>
</tr></table>

<h2 id="M">M</h2>
<table style="width: 100%" class="indextable genindextable"><tr>
  <td style="width: 33%; vertical-align: top;"><ul>
      <li><a href="index.html#src.constants.M_SUCROSE">M_SUCROSE (in module src.constants)</a>
</li>
      <li><a href="index.html#src.constants.M_WATER">M_WATER (in module src.constants)</a>
</li>
      <li>
    main

      <ul>
        <li><a href="index.html#module-main">module</a>
</li>
      </ul></li>
      <li><a href="index.html#src.constants.MAX_ELEMENT_COLUMNS">MAX_ELEMENT_COLUMNS (in module src.constants)</a>
</li>
      <li><a href="index.html#src.model.Model">Model (class in src.model)</a>
</li>
      <li><a href="index.html#src.model_variables">model_variables (in module src)</a>
</li>
      <li>
    module

      <ul>
        <li><a href="index.html#module-main">main</a>
</li>
        <li><a href="index.html#module-src.model">src.model</a>
</li>
        <li><a href="index.html#module-src.roots">src.roots</a>
</li>
        <li><a href="index.html#module-src.soil">src.soil</a>
</li>
        <li><a href="index.html#module-src.solute">src.solute</a>
</li>
        <li><a href="index.html#module-src.tools.iotools">src.tools.iotools</a>
</li>
        <li><a href="index.html#module-src.tools.plotting">src.tools.plotting</a>
</li>
        <li><a href="index.html#module-src.tree">src.tree</a>
</li>
      </ul></li>
  </ul></td>
  <td style="width: 33%; vertical-align: top;"><ul>
      <li><a href="index.html#src.constants.MOLAR_GAS_CONSTANT">MOLAR_GAS_CONSTANT (in module src.constants)</a>
</li>
      <li><a href="index.html#src.solute.Solute.molar_mass">molar_mass (src.solute.Solute attribute)</a>
</li>
  </ul></td>
</tr></table>

<h2 id="N">N</h2>
<table style="width: 100%" class="indextable genindextable"><tr>
  <td style="width: 33%; vertical-align: top;"><ul>
      <li><a href="index.html#src.solute.Solute.name">name (src.solute.Solute attribute)</a>
</li>
  </ul></td>
  <td style="width: 33%; vertical-align: top;"><ul>
      <li><a href="index.html#src.model.Model.ncf">ncf (src.model.Model attribute)</a>
</li>
      <li><a href="index.html#src.tree.Tree.num_elements">num_elements (src.tree.Tree attribute)</a>
</li>
  </ul></td>
</tr></table>

<h2 id="O">O</h2>
<table style="width: 100%" class="indextable genindextable"><tr>
  <td style="width: 33%; vertical-align: top;"><ul>
      <li><a href="index.html#src.odefun.odefun">odefun() (in module src.odefun)</a>
</li>
  </ul></td>
</tr></table>

<h2 id="P">P</h2>
<table style="width: 100%" class="indextable genindextable"><tr>
  <td style="width: 33%; vertical-align: top;"><ul>
      <li><a href="index.html#src.tree.Tree.photosynthesis_rate">photosynthesis_rate (src.tree.Tree attribute)</a>
</li>
      <li><a href="index.html#src.tools.plotting.plot_ax_up_change">plot_ax_up_change() (in module src.tools.plotting)</a>
</li>
      <li><a href="index.html#src.tools.plotting.plot_phloem_pressure_top_bottom">plot_phloem_pressure_top_bottom() (in module src.tools.plotting)</a>
</li>
  </ul></td>
  <td style="width: 33%; vertical-align: top;"><ul>
      <li><a href="index.html#src.tools.plotting.plot_simulation_results">plot_simulation_results() (in module src.tools.plotting)</a>
</li>
      <li><a href="index.html#src.tools.plotting.plot_variable_vs_time">plot_variable_vs_time() (in module src.tools.plotting)</a>
</li>
      <li><a href="index.html#src.tools.plotting.plot_xylem_pressure_top_bottom">plot_xylem_pressure_top_bottom() (in module src.tools.plotting)</a>
</li>
      <li><a href="index.html#src.tree.Tree.pressure">pressure (src.tree.Tree attribute)</a>
</li>
  </ul></td>
</tr></table>

<h2 id="R">R</h2>
<table style="width: 100%" class="indextable genindextable"><tr>
  <td style="width: 33%; vertical-align: top;"><ul>
      <li><a href="index.html#src.model.Model.radial_fluxes">radial_fluxes() (src.model.Model method)</a>
</li>
      <li><a href="index.html#src.tree.Tree.radial_hydraulic_conductivity">radial_hydraulic_conductivity (src.tree.Tree attribute)</a>
</li>
      <li><a href="index.html#src.constants.RHO_SUCROSE">RHO_SUCROSE (in module src.constants)</a>
</li>
      <li><a href="index.html#src.constants.RHO_WATER">RHO_WATER (in module src.constants)</a>
</li>
      <li><a href="index.html#src.roots.Roots.root_area_index">root_area_index() (src.roots.Roots method)</a>
</li>
  </ul></td>
  <td style="width: 33%; vertical-align: top;"><ul>
      <li><a href="index.html#src.roots.Roots.root_conductance">root_conductance() (src.roots.Roots method)</a>
</li>
      <li><a href="index.html#src.model.Model.root_fluxes">root_fluxes() (src.model.Model method)</a>
</li>
      <li><a href="index.html#src.roots.Roots.rooting_depth">rooting_depth (src.roots.Roots attribute)</a>
</li>
      <li><a href="index.html#src.roots.Roots">Roots (class in src.roots)</a>
</li>
      <li><a href="index.html#src.model.Model.run">run() (src.model.Model method)</a>
</li>
      <li><a href="index.html#src.model.Model.run_scipy">run_scipy() (src.model.Model method)</a>
</li>
  </ul></td>
</tr></table>

<h2 id="S">S</h2>
<table style="width: 100%" class="indextable genindextable"><tr>
  <td style="width: 33%; vertical-align: top;"><ul>
<<<<<<< HEAD
      <li><a href="index.html#src.solute.Solute">Solute (class in src.solute)</a>
=======
      <li><a href="index.html#src.soil.Soil">Soil (class in src.soil)</a>
</li>
      <li><a href="index.html#src.roots.Roots.soil_conductance_scale">soil_conductance_scale (src.roots.Roots attribute)</a>
</li>
      <li><a href="index.html#src.roots.Roots.soil_elements">soil_elements() (src.roots.Roots method)</a>
</li>
      <li><a href="index.html#src.roots.Roots.soil_root_conductance">soil_root_conductance() (src.roots.Roots method)</a>
>>>>>>> 035faf75
</li>
      <li><a href="index.html#src.tree.Tree.solutes">solutes (src.tree.Tree attribute)</a>
</li>
      <li>
    src.model

      <ul>
        <li><a href="index.html#module-src.model">module</a>
</li>
      </ul></li>
      <li>
    src.roots

      <ul>
        <li><a href="index.html#module-src.roots">module</a>
</li>
      </ul></li>
      <li>
    src.soil

      <ul>
        <li><a href="index.html#module-src.soil">module</a>
</li>
      </ul></li>
      <li>
    src.solute

      <ul>
        <li><a href="index.html#module-src.solute">module</a>
</li>
      </ul></li>
  </ul></td>
  <td style="width: 33%; vertical-align: top;"><ul>
      <li>
    src.tools.iotools

      <ul>
        <li><a href="index.html#module-src.tools.iotools">module</a>
</li>
      </ul></li>
  </ul></td>
  <td style="width: 33%; vertical-align: top;"><ul>
      <li>
    src.tools.plotting

      <ul>
        <li><a href="index.html#module-src.tools.plotting">module</a>
</li>
      </ul></li>
      <li>
    src.tree

      <ul>
        <li><a href="index.html#module-src.tree">module</a>
</li>
      </ul></li>
      <li><a href="index.html#src.tree.Tree.sugar_concentration_as_numpy_array">sugar_concentration_as_numpy_array() (src.tree.Tree method)</a>
</li>
      <li><a href="index.html#src.tree.Tree.sugar_loading_rate">sugar_loading_rate (src.tree.Tree attribute)</a>
</li>
      <li><a href="index.html#src.tree.Tree.sugar_target_concentration">sugar_target_concentration (src.tree.Tree attribute)</a>
</li>
      <li><a href="index.html#src.tree.Tree.sugar_unloading_rate">sugar_unloading_rate (src.tree.Tree attribute)</a>
</li>
      <li><a href="index.html#src.tree.Tree.sugar_unloading_slope">sugar_unloading_slope (src.tree.Tree attribute)</a>
</li>
  </ul></td>
</tr></table>

<h2 id="T">T</h2>
<table style="width: 100%" class="indextable genindextable"><tr>
  <td style="width: 33%; vertical-align: top;"><ul>
      <li><a href="index.html#src.constants.TEMPERATURE">TEMPERATURE (in module src.constants)</a>
</li>
      <li><a href="index.html#src.tree.Tree.transpiration_rate">transpiration_rate (src.tree.Tree attribute)</a>
</li>
  </ul></td>
  <td style="width: 33%; vertical-align: top;"><ul>
      <li><a href="index.html#src.tree.Tree">Tree (class in src.tree)</a>
</li>
      <li><a href="index.html#src.model.Model.tree">tree (src.model.Model attribute)</a>
</li>
      <li><a href="index.html#src.tools.iotools.tree_properties_to_dict">tree_properties_to_dict() (in module src.tools.iotools)</a>
</li>
  </ul></td>
</tr></table>

<h2 id="U">U</h2>
<table style="width: 100%" class="indextable genindextable"><tr>
  <td style="width: 33%; vertical-align: top;"><ul>
      <li><a href="index.html#src.tree.Tree.update_sap_viscosity">update_sap_viscosity() (src.tree.Tree method)</a>
</li>
  </ul></td>
  <td style="width: 33%; vertical-align: top;"><ul>
      <li><a href="index.html#src.tree.Tree.update_sugar_concentration">update_sugar_concentration() (src.tree.Tree method)</a>
</li>
  </ul></td>
</tr></table>

<h2 id="V">V</h2>
<table style="width: 100%" class="indextable genindextable"><tr>
  <td style="width: 33%; vertical-align: top;"><ul>
      <li><a href="index.html#src.tree.Tree.viscosity">viscosity (src.tree.Tree attribute)</a>
</li>
  </ul></td>
  <td style="width: 33%; vertical-align: top;"><ul>
      <li><a href="index.html#src.constants.VISCOSITY_WATER">VISCOSITY_WATER (in module src.constants)</a>
</li>
  </ul></td>
</tr></table>

<h2 id="W">W</h2>
<table style="width: 100%" class="indextable genindextable"><tr>
  <td style="width: 33%; vertical-align: top;"><ul>
      <li><a href="index.html#src.tools.iotools.write_netcdf">write_netcdf() (in module src.tools.iotools)</a>
</li>
  </ul></td>
</tr></table>



          </div>
        </div>
      </div>
      <div class="sphinxsidebar" role="navigation" aria-label="main navigation">
        <div class="sphinxsidebarwrapper">
<div id="searchbox" style="display: none" role="search">
  <h3 id="searchlabel">Quick search</h3>
    <div class="searchformwrapper">
    <form class="search" action="search.html" method="get">
      <input type="text" name="q" aria-labelledby="searchlabel" />
      <input type="submit" value="Go" />
    </form>
    </div>
</div>
<script>$('#searchbox').show(0);</script>
        </div>
      </div>
      <div class="clearer"></div>
    </div>
    <div class="related" role="navigation" aria-label="related navigation">
      <h3>Navigation</h3>
      <ul>
        <li class="right" style="margin-right: 10px">
          <a href="#" title="General Index"
             >index</a></li>
        <li class="right" >
          <a href="py-modindex.html" title="Python Module Index"
             >modules</a> |</li>
        <li class="nav-item nav-item-0"><a href="index.html">Tree Box Model 0.3 documentation</a> &#187;</li> 
      </ul>
    </div>
    <div class="footer" role="contentinfo">
        &#169; Copyright 2020, Olli-Pekka Tikkasalo.
      Created using <a href="http://sphinx-doc.org/">Sphinx</a> 3.0.3.
    </div>
  </body>
</html><|MERGE_RESOLUTION|>--- conflicted
+++ resolved
@@ -80,11 +80,7 @@
 <h2 id="C">C</h2>
 <table style="width: 100%" class="indextable genindextable"><tr>
   <td style="width: 33%; vertical-align: top;"><ul>
-<<<<<<< HEAD
-      <li><a href="index.html#src.solute.Solute.concentration">concentration (src.solute.Solute attribute)</a>
-=======
       <li><a href="index.html#src.roots.Roots.conductivity">conductivity() (src.roots.Roots method)</a>
->>>>>>> 035faf75
 </li>
   </ul></td>
   <td style="width: 33%; vertical-align: top;"><ul>
@@ -96,11 +92,7 @@
 <h2 id="D">D</h2>
 <table style="width: 100%" class="indextable genindextable"><tr>
   <td style="width: 33%; vertical-align: top;"><ul>
-<<<<<<< HEAD
       <li><a href="index.html#src.solute.Solute.density">density (src.solute.Solute attribute)</a>
-=======
-      <li><a href="index.html#src.soil.Soil.depth">depth() (src.soil.Soil method)</a>
->>>>>>> 035faf75
 </li>
   </ul></td>
 </tr></table>
@@ -290,17 +282,7 @@
 <h2 id="S">S</h2>
 <table style="width: 100%" class="indextable genindextable"><tr>
   <td style="width: 33%; vertical-align: top;"><ul>
-<<<<<<< HEAD
       <li><a href="index.html#src.solute.Solute">Solute (class in src.solute)</a>
-=======
-      <li><a href="index.html#src.soil.Soil">Soil (class in src.soil)</a>
-</li>
-      <li><a href="index.html#src.roots.Roots.soil_conductance_scale">soil_conductance_scale (src.roots.Roots attribute)</a>
-</li>
-      <li><a href="index.html#src.roots.Roots.soil_elements">soil_elements() (src.roots.Roots method)</a>
-</li>
-      <li><a href="index.html#src.roots.Roots.soil_root_conductance">soil_root_conductance() (src.roots.Roots method)</a>
->>>>>>> 035faf75
 </li>
       <li><a href="index.html#src.tree.Tree.solutes">solutes (src.tree.Tree attribute)</a>
 </li>
